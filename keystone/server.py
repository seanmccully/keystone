# vim: tabstop=4 shiftwidth=4 softtabstop=4
# Copyright (c) 2010-2011 OpenStack, LLC.
#
# Licensed under the Apache License, Version 2.0 (the "License");
# you may not use this file except in compliance with the License.
# You may obtain a copy of the License at
#
#    http://www.apache.org/licenses/LICENSE-2.0
#
# Unless required by applicable law or agreed to in writing, software
# distributed under the License is distributed on an "AS IS" BASIS,
# WITHOUT WARRANTIES OR CONDITIONS OF ANY KIND, either express or
# implied.
# See the License for the specific language governing permissions and
# limitations under the License.


"""
Service that stores identities and issues and manages tokens

HEADERS
-------
HTTP_ is a standard http header
HTTP_X is an extended http header

> Coming in from initial call
HTTP_X_AUTH_TOKEN   : the client token being passed in
HTTP_X_STORAGE_TOKEN: the client token being passed in (legacy Rackspace use)
                      to support cloud files
> Used for communication between components
www-authenticate    : only used if this component is being used remotely
HTTP_AUTHORIZATION  : basic auth password used to validate the connection

> What we add to the request for use by the OpenStack service
HTTP_X_AUTHORIZATION: the client identity being passed in

"""
import functools
import httplib
import json
import logging
import os
import routes
import sys
from webob import Response
from webob import Request
from webob import descriptors
from webob.exc import (HTTPNotFound,
                       HTTPConflict,
                       HTTPBadRequest)

POSSIBLE_TOPDIR = os.path.normpath(os.path.join(os.path.abspath(sys.argv[0]),
                                   os.pardir,
                                   os.pardir))
if os.path.exists(os.path.join(POSSIBLE_TOPDIR, 'keystone', '__init__.py')):
    sys.path.insert(0, POSSIBLE_TOPDIR)


from queryext import exthandler
from keystone.common import wsgi
import keystone.logic.service as serv
import keystone.logic.types.tenant as tenants
import keystone.logic.types.auth as auth
import keystone.logic.types.fault as fault
import keystone.logic.types.user as users
import keystone.common.template as template
import keystone.utils as utils

logger = logging.getLogger('keystone.server')

VERSION_STATUS = "ALPHA"
VERSION_DATE = "2011-04-23T00:00:00Z"

service = serv.IDMService()


class StaticFilesController(wsgi.Controller):
    """
        Static Files Controller -
        Controller for contract documents
    """

    def __init__(self, options):
        self.options = options

    @utils.wrap_error
    def get_pdf_contract(self, req):
        resp = Response()
        return template.static_file(resp, req, "content/idmdevguide.pdf",
                                  root=utils.get_app_root(),
                                  mimetype="application/pdf")

    @utils.wrap_error
    def get_wadl_contract(self, req):
        resp = Response()
        return template.static_file(resp, req, "identity.wadl",
                              root=utils.get_app_root(),
                              mimetype="application/vnd.sun.wadl+xml")

    @utils.wrap_error
    def get_xsd_contract(self, req, xsd):
        resp = Response()
        return template.static_file(resp, req, "/xsd/" + xsd,
                              root=utils.get_app_root(),
                              mimetype="application/xml")

    @utils.wrap_error
    def get_xsd_atom_contract(self, req, xsd):
        resp = Response()
        return template.static_file(resp, req, "/xsd/atom/" + xsd,
                              root=utils.get_app_root(),
                              mimetype="application/xml")


class VersionController(wsgi.Controller):
    """
        Version Controller -
        Controller for version related methods
    """

    def __init__(self, options):
        self.options = options

    @utils.wrap_error
    def  get_version_info(self, req):

        resp = Response()
        resp.charset = 'UTF-8'
        if utils.is_xml_response(req):
            resp_file = os.path.join(POSSIBLE_TOPDIR,
                                     "keystone/content/version.xml.tpl")
            resp.content_type = "application/xml"
        else:
            resp_file = os.path.join(POSSIBLE_TOPDIR,
                                 "keystone/content/version.json.tpl")
            resp.content_type = "application/json"

        hostname = req.environ.get("SERVER_NAME")
        port = req.environ.get("SERVER_PORT")

        resp.unicode_body = template.template(resp_file, HOST=hostname,
                               PORT=port, VERSION_STATUS=VERSION_STATUS,
                               VERSION_DATE=VERSION_DATE)
        return resp


class AuthController(wsgi.Controller):
    """
        Auth Controller -
        Controller for token related operations
    """

    def __init__(self, options):
        self.options = options
        self.request = None

    @utils.wrap_error
    def authenticate(self, req):
        self.request = req

        creds = utils.get_normalized_request_content(auth.PasswordCredentials,
                                                    req)
        return utils.send_result(200, req, service.authenticate(creds))

    @utils.wrap_error
    def validate_token(self, req, token_id):

        belongs_to = None
        if "belongsTo" in req.GET:
            belongs_to = req.GET["belongsTo"]
        rval = service.validate_token(utils.get_auth_token(req),
                                      token_id, belongs_to)

        return utils.send_result(200, req, rval)

    @utils.wrap_error
    def delete_token(self, req, token_id):
        return utils.send_result(204, req,
                     service.revoke_token(utils.get_auth_token(req), token_id))


class TenantController(wsgi.Controller):
    """
        Tenant Controller -
        Controller for Tenant and Tenant Group related operations
    """

    def __init__(self, options):
        self.options = options

    @utils.wrap_error
    def create_tenant(self, req):
        tenant = utils.get_normalized_request_content(tenants.Tenant, req)
        return utils.send_result(201, req,
                    service.create_tenant(utils.get_auth_token(req), tenant))

    @utils.wrap_error
    def get_tenants(self, req):
        marker = None
        if "marker" in req.GET:
            marker = req.GET["marker"]

        if "limit" in req.GET:
            limit = req.GET["limit"]
        else:
            limit = 10

        url = '%s://%s:%s%s' % (req.environ['wsgi.url_scheme'],
                            req.environ.get("SERVER_NAME"),
                            req.environ.get("SERVER_PORT"),
                            req.environ['PATH_INFO'])

        tenants = service.get_tenants(utils.get_auth_token(req), marker,
                                    limit, url)
        return utils.send_result(200, req, tenants)

    @utils.wrap_error
    def get_tenant(self, req, tenant_id):
        tenant = service.get_tenant(utils.get_auth_token(req), tenant_id)
        return utils.send_result(200, req, tenant)

    @utils.wrap_error
    def update_tenant(self, req, tenant_id):
        tenant = utils.get_normalized_request_content(tenants.Tenant, req)
        rval = service.update_tenant(utils.get_auth_token(req), tenant_id,
                                    tenant)
        return utils.send_result(200, req, rval)

    @utils.wrap_error
    def delete_tenant(self, req, tenant_id):
        rval = service.delete_tenant(utils.get_auth_token(req), tenant_id)
        return utils.send_result(204, req, rval)

    @utils.wrap_error
    def create_tenant_group(self, req, tenant_id):
        group = utils.get_normalized_request_content(tenants.Group, req)
        return utils.send_result(201, req,
                       service.create_tenant_group(utils.get_auth_token(req),
                                                   tenant_id, group))

    @utils.wrap_error
    def get_tenant_groups(self, req, tenant_id):
        marker = None
        if "marker" in req.GET:
            marker = req.GET["marker"]

        if "limit" in req.GET:
            limit = req.GET["limit"]
        else:
            limit = 10

        url = '%s://%s:%s%s' % (req.environ['wsgi.url_scheme'],
                             req.environ.get("SERVER_NAME"),
                             req.environ.get("SERVER_PORT"),
                             req.environ['PATH_INFO'])

        groups = service.get_tenant_groups(utils.get_auth_token(req),
                                        tenant_id, marker, limit, url)
        return utils.send_result(200, req, groups)

    @utils.wrap_error
    def get_tenant_group(self, req, tenant_id, group_id):
        tenant = service.get_tenant_group(utils.get_auth_token(req), tenant_id,
                                            group_id)
        return utils.send_result(200, req, tenant)

    @utils.wrap_error
    def update_tenant_group(self, req, tenant_id, group_id):
        group = utils.get_normalized_request_content(tenants.Group, req)
        rval = service.update_tenant_group(utils.get_auth_token(req),
                                        tenant_id, group_id, group)
        return utils.send_result(200, req, rval)

    @utils.wrap_error
    def delete_tenant_group(self, req, tenant_id, group_id):
        rval = service.delete_tenant_group(utils.get_auth_token(req),
                                        tenant_id, group_id)
        return utils.send_result(204, req, rval)

    @utils.wrap_error
    def get_users_tenant_group(self, req, tenant_id, group_id):
        marker = None
        if "marker" in req.GET:
            marker = req.GET["marker"]

        if "limit" in req.GET:
            limit = req.GET["limit"]
        else:
            limit = 10

        url = '%s://%s:%s%s' % (req.environ['wsgi.url_scheme'],
                             req.environ.get("SERVER_NAME"),
                             req.environ.get("SERVER_PORT"),
                             req.environ['PATH_INFO'])

        users = service.get_users_tenant_group(utils.get_auth_token(req),
                                              tenant_id, group_id, marker,
                                              limit, url)
        return utils.send_result(200, req, users)

    @utils.wrap_error
    def add_user_tenant_group(self, req, tenant_id, group_id, user_id):
        return utils.send_result(201, req, service.add_user_tenant_group(\
                                utils.get_auth_token(req), tenant_id, group_id,
                                user_id))

    @utils.wrap_error
    def delete_user_tenant_group(self, req, tenant_id, group_id, user_id):
        return utils.send_result(204, req, service.delete_user_tenant_group(\
                                utils.get_auth_token(req), tenant_id, group_id,
                                user_id))


class UserController(wsgi.Controller):
    """
        User Controller -
        Controller for User related operations
    """

    def __init__(self, options):
        self.options = options

    @utils.wrap_error
    def create_user(self, req, tenant_id):
        user = utils.get_normalized_request_content(users.User, req)
        return utils.send_result(201, req,
                       service.create_user(utils.get_auth_token(req), \
                                        tenant_id, user))

    @utils.wrap_error
    def get_tenant_users(self, req, tenant_id):
        marker = None
        if "marker" in req.GET:
            marker = req.GET["marker"]
        if "limit" in req.GET:
            limit = req.GET["limit"]
        else:
            limit = 10
        url = '%s://%s:%s%s' % (req.environ['wsgi.url_scheme'],
                                req.environ.get("SERVER_NAME"),
                                req.environ.get("SERVER_PORT"),
                                req.environ['PATH_INFO'])
        users = service.get_tenant_users(utils.get_auth_token(req), \
                                    tenant_id, marker, limit, url)
        return utils.send_result(200, req, users)

    @utils.wrap_error
    def get_user_groups(self, req, tenant_id, user_id):
        marker = None
        if "marker" in req.GET:
            marker = req.GET["marker"]

        if "limit" in req.GET:
            limit = req.GET["limit"]
        else:
            limit = 10
        url = '%s://%s:%s%s' % (req.environ['wsgi.url_scheme'],
                             req.environ.get("SERVER_NAME"),
                             req.environ.get("SERVER_PORT"),
                             req.environ['PATH_INFO'])

        groups = service.get_user_groups(utils.get_auth_token(req),
                                        tenant_id, user_id, marker, limit, url)
        return utils.send_result(200, req, groups)

    @utils.wrap_error
    def get_user(self, req, tenant_id, user_id):
        user = service.get_user(utils.get_auth_token(req), tenant_id, user_id)
        return utils.send_result(200, req, user)

    @utils.wrap_error
    def update_user(self, req, user_id, tenant_id):
        user = utils.get_normalized_request_content(users.User_Update, req)
        rval = service.update_user(utils.get_auth_token(req),
                user_id, user, tenant_id)
        return utils.send_result(200, req, rval)

    @utils.wrap_error
    def delete_user(self, req, user_id, tenant_id):
        rval = service.delete_user(utils.get_auth_token(req), user_id,
                                  tenant_id)
        return utils.send_result(204, req, rval)

    @utils.wrap_error
    def set_user_password(self, req, user_id, tenant_id):
        user = utils.get_normalized_request_content(users.User_Update, req)
        rval = service.set_user_password(utils.get_auth_token(req), user_id,
                                        user, tenant_id)
        return utils.send_result(200, req, rval)

    @utils.wrap_error
    def set_user_enabled(self, req, user_id, tenant_id):
<<<<<<< HEAD
        user = get_normalized_request_content(users.User_Update, req)
        rval = service.enable_disable_user(get_auth_token(req), user_id, user,
                                        tenant_id)
        return send_result(200, req, rval)

    @wrap_error
=======
        user = utils.get_normalized_request_content(users.User_Update, req)
        rval = service.enable_disable_user(utils.get_auth_token(req), user_id,
                                           user, tenant_id)
        return utils.send_result(200, req, rval)

    @utils.wrap_error
>>>>>>> 969247d0
    def add_user_tenant(self, req, user_id, tenant_id):
        rval = service.add_user_tenant(utils.get_auth_token(req), user_id,
                                       tenant_id)
        return utils.send_result(200, req, rval)


class GroupsController(wsgi.Controller):
    """
        Groups Controller -
        Controller for Group related operations
    """

    def __init__(self, options):
        self.options = options

    @utils.wrap_error
    def create_group(self, req):
        group = utils.get_normalized_request_content(tenants.GlobalGroup, req)
        return utils.send_result(201, req,
                       service.create_global_group(utils.get_auth_token(req),
                                                   group))

    @utils.wrap_error
    def get_groups(self, req):
        marker = None
        if "marker" in req.GET:
            marker = req.GET["marker"]

        if "limit" in req.GET:
            limit = req.GET["limit"]
        else:
            limit = 10

        url = '%s://%s:%s%s' % (req.environ['wsgi.url_scheme'],
                         req.environ.get("SERVER_NAME"),
                         req.environ.get("SERVER_PORT"),
                         req.environ['PATH_INFO'])
        groups = service.get_global_groups(utils.get_auth_token(req),
                                         marker, limit, url)

        return utils.send_result(200, req, groups)

    @utils.wrap_error
    def get_group(self, req, group_id):
        tenant = service.get_global_group(utils.get_auth_token(req), group_id)
        return utils.send_result(200, req, tenant)

    @utils.wrap_error
    def update_group(self, req, group_id):
        group = utils.get_normalized_request_content(tenants.GlobalGroup, req)
        rval = service.update_global_group(utils.get_auth_token(req),
                                        group_id, group)
        return utils.send_result(200, req, rval)

    @utils.wrap_error
    def delete_group(self, req, group_id):
        rval = service.delete_global_group(utils.get_auth_token(req), group_id)
        return utils.send_result(204, req, rval)

    @utils.wrap_error
    def get_users_global_group(self, req, group_id):

        marker = None
        if "marker" in req.GET:
            marker = req.GET["marker"]

        if "limit" in req.GET:
            limit = req.GET["limit"]
        else:
            limit = 10

        url = '%s://%s:%s%s' % (req.environ['wsgi.url_scheme'],
                             req.environ.get("SERVER_NAME"),
                             req.environ.get("SERVER_PORT"),
                             req.environ['PATH_INFO'])

        users = service.get_users_global_group(utils.get_auth_token(req),
                                             group_id, marker, limit, url)
        return utils.send_result(200, req, users)

    @utils.wrap_error
    def add_user_global_group(self, req, group_id, user_id):

        return utils.send_result(201, req, service.add_user_global_group(\
                                utils.get_auth_token(req), group_id, user_id))

    @utils.wrap_error
    def delete_user_global_group(self, req, group_id, user_id):

        return utils.send_result(204, req, service.delete_user_global_group(\
                                utils.get_auth_token(req), group_id, user_id))


class KeystoneAPI(wsgi.Router):
    """WSGI entry point for all Keystone Auth API requests."""

    def __init__(self, options):
        self.options = options
        mapper = routes.Mapper()

        # Token Operations
        auth_controller = AuthController(options)
        mapper.connect("/v1.0/token", controller=auth_controller,
                       action="authenticate")
        mapper.connect("/v1.0/token/{token_id}", controller=auth_controller,
                        action="validate_token",
                        conditions=dict(method=["GET"]))
        mapper.connect("/v1.0/token/{token_id}", controller=auth_controller,
                        action="delete_token",
                        conditions=dict(method=["DELETE"]))

        # Tenant Operations
        tenant_controller = TenantController(options)
        mapper.connect("/v1.0/tenants", controller=tenant_controller,
                    action="create_tenant", conditions=dict(method=["POST"]))
        mapper.connect("/v1.0/tenants", controller=tenant_controller,
                    action="get_tenants", conditions=dict(method=["GET"]))
        mapper.connect("/v1.0/tenants/{tenant_id}",
                    controller=tenant_controller,
                    action="get_tenant", conditions=dict(method=["GET"]))
        mapper.connect("/v1.0/tenants/{tenant_id}",
                    controller=tenant_controller,
                    action="update_tenant", conditions=dict(method=["PUT"]))
        mapper.connect("/v1.0/tenants/{tenant_id}",
                    controller=tenant_controller,
                    action="delete_tenant", conditions=dict(method=["DELETE"]))

        # Tenant Group Operations

        mapper.connect("/v1.0/tenant/{tenant_id}/groups",
                    controller=tenant_controller,
                    action="create_tenant_group",
                    conditions=dict(method=["POST"]))
        mapper.connect("/v1.0/tenant/{tenant_id}/groups",
                    controller=tenant_controller,
                    action="get_tenant_groups",
                    conditions=dict(method=["GET"]))
        mapper.connect("/v1.0/tenant/{tenant_id}/groups/{group_id}",
                    controller=tenant_controller,
                    action="get_tenant_group",
                    conditions=dict(method=["GET"]))
        mapper.connect("/v1.0/tenant/{tenant_id}/groups/{group_id}",
                    controller=tenant_controller,
                    action="update_tenant_group",
                    conditions=dict(method=["PUT"]))
        mapper.connect("/v1.0/tenant/{tenant_id}/groups/{group_id}",
                    controller=tenant_controller,
                    action="delete_tenant_group",
                    conditions=dict(method=["DELETE"]))
        mapper.connect("/v1.0/tenants/{tenant_id}/groups/{group_id}/users",
                    controller=tenant_controller,
                    action="get_users_tenant_group",
                    conditions=dict(method=["GET"]))
        mapper.connect(
                "/v1.0/tenants/{tenant_id}/groups/{group_id}/users/{user_id}",
                    controller=tenant_controller,
                    action="add_user_tenant_group",
                    conditions=dict(method=["PUT"]))
        mapper.connect(
                 "/v1.0/tenants/{tenant_id}/groups/{group_id}/users/{user_id}",
                    controller=tenant_controller,
                    action="delete_user_tenant_group",
                    conditions=dict(method=["DELETE"]))

        # User Operations
        user_controller = UserController(options)
        mapper.connect("/v1.0/tenants/{tenant_id}/users",
                    controller=user_controller,
                    action="create_user",
                    conditions=dict(method=["POST"]))
        mapper.connect("/v1.0/tenants/{tenant_id}/users",
                    controller=user_controller,
                    action="get_tenant_users",
                    conditions=dict(method=["GET"]))
        mapper.connect("/v1.0/tenants/{tenant_id}/users/{user_id}/groups",
                    controller=user_controller,
                    action="get_user_groups",
                    conditions=dict(method=["GET"]))
        mapper.connect("/v1.0/tenants/{tenant_id}/users/{user_id}",
                    controller=user_controller,
                    action="get_user",
                    conditions=dict(method=["GET"]))
        mapper.connect("/v1.0/tenants/{tenant_id}/users/{user_id}",
                    controller=user_controller,
                    action="update_user",
                    conditions=dict(method=["PUT"]))
        mapper.connect("/v1.0/tenants/{tenant_id}/users/{user_id}",
                    controller=user_controller,
                    action="delete_user",
                    conditions=dict(method=["DELETE"]))
        mapper.connect("/v1.0/tenants/{tenant_id}/users/{user_id}/password",
                    controller=user_controller,
                    action="set_user_password",
                    conditions=dict(method=["PUT"]))
        mapper.connect("/v1.0/tenants/{tenant_id}/users/{user_id}/add",
                    controller=user_controller,
                    action="add_user_tenant",
                    conditions=dict(method=["PUT"]))

        # Test this, test failed
        mapper.connect("/v1.0/tenants/{tenant_id}/users/{user_id}/enabled",
                    controller=user_controller,
                    action="set_user_enabled",
                    conditions=dict(method=["PUT"]))

        #Global Groups
        groups_controller = GroupsController(options)
        mapper.connect("/v1.0/groups", controller=groups_controller,
                    action="create_group", conditions=dict(method=["POST"]))
        mapper.connect("/v1.0/groups", controller=groups_controller,
                    action="get_groups", conditions=dict(method=["GET"]))
        mapper.connect("/v1.0/groups/{group_id}", controller=groups_controller,
                    action="get_group", conditions=dict(method=["GET"]))
        mapper.connect("/v1.0/groups/{group_id}", controller=groups_controller,
                    action="update_group", conditions=dict(method=["PUT"]))
        mapper.connect("/v1.0/groups/{group_id}", controller=groups_controller,
                    action="delete_group", conditions=dict(method=["DELETE"]))
        mapper.connect("/v1.0/groups/{group_id}/users",
                    controller=groups_controller,
                    action="get_users_global_group",
                    conditions=dict(method=["GET"]))
        mapper.connect("/v1.0/groups/{group_id}/users/{user_id}",
                    controller=groups_controller,
                    action="add_user_global_group",
                    conditions=dict(method=["PUT"]))
        mapper.connect("/v1.0/groups/{group_id}/users/{user_id}",
                    controller=groups_controller,
                    action="delete_user_global_group",
                    conditions=dict(method=["DELETE"]))

        # Miscellaneous Operations
        version_controller = VersionController(options)
        mapper.connect("/v1.0/", controller=version_controller,
                    action="get_version_info",
                    conditions=dict(method=["GET"]))
        mapper.connect("/v1.0", controller=version_controller,
                    action="get_version_info",
                    conditions=dict(method=["GET"]))

        # Static Files Controller
        static_files_controller = StaticFilesController(options)
        mapper.connect("/v1.0/idmdevguide.pdf",
                    controller=static_files_controller,
                    action="get_pdf_contract",
                    conditions=dict(method=["GET"]))
        mapper.connect("/v1.0/identity.wadl",
                    controller=static_files_controller,
                    action="get_identity_wadl",
                    conditions=dict(method=["GET"]))
        mapper.connect("/v1.0/xsd/{xsd}",
                    controller=static_files_controller,
                    action="get_pdf_contract",
                    conditions=dict(method=["GET"]))
        mapper.connect("/v1.0/xsd/atom/{xsd}",
                    controller=static_files_controller,
                    action="get_pdf_contract",
                    conditions=dict(method=["GET"]))

        super(KeystoneAPI, self).__init__(mapper)


def app_factory(global_conf, **local_conf):
    """paste.deploy app factory for creating OpenStack API server apps"""
    try:
        conf = global_conf.copy()
        conf.update(local_conf)
    except Exception as err:
        print err
    return KeystoneAPI(conf)<|MERGE_RESOLUTION|>--- conflicted
+++ resolved
@@ -390,21 +390,12 @@
 
     @utils.wrap_error
     def set_user_enabled(self, req, user_id, tenant_id):
-<<<<<<< HEAD
-        user = get_normalized_request_content(users.User_Update, req)
-        rval = service.enable_disable_user(get_auth_token(req), user_id, user,
-                                        tenant_id)
-        return send_result(200, req, rval)
-
-    @wrap_error
-=======
         user = utils.get_normalized_request_content(users.User_Update, req)
         rval = service.enable_disable_user(utils.get_auth_token(req), user_id,
                                            user, tenant_id)
         return utils.send_result(200, req, rval)
 
     @utils.wrap_error
->>>>>>> 969247d0
     def add_user_tenant(self, req, user_id, tenant_id):
         rval = service.add_user_tenant(utils.get_auth_token(req), user_id,
                                        tenant_id)
