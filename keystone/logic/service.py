--- conflicted
+++ resolved
@@ -850,16 +850,11 @@
 
     def __get_auth_data(self, dtoken, tenant_id):
         """return AuthData object for a token"""
-        base_urls = None
+        endpoints = None
         if tenant_id != None:
-<<<<<<< HEAD
-            base_urls = db_api.tenant.get_all_endpoints(tenant_id)
+            endpoints = db_api.tenant.get_all_endpoints(tenant_id)
         token = auth.Token(dtoken.expires, dtoken.token_id, tenant_id)
-=======
-            base_urls = db_api.tenant.get_all_baseurls(tenant_id)
-        token = auth.Token(dtoken.expires, dtoken.id, tenant_id)
->>>>>>> ea7d9aa1
-        return auth.AuthData(token, base_urls)
+        return auth.AuthData(token, endpoints)
 
     def __get_validate_data(self, dtoken, duser):
         """return ValidateData object for a token/user pair"""
