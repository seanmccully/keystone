--- conflicted
+++ resolved
@@ -750,23 +750,9 @@
                          content['user']['email'])
 
     def test_user_update_xml(self):
-<<<<<<< HEAD
-        header = httplib2.Http(".cache")
-        resp, content = create_user_xml(self.tenant, self.user,
-                                        str(self.auth_token))
-        url = '%stenants/%s/users/%s' % (URL, self.tenant, self.user)
-        data = '<?xml version="1.0" encoding="UTF-8"?> \
-                <user xmlns="http://docs.openstack.org/identity/api/v2.0" \
-                email="updatedjoeuser@rackspace.com" />'
-        resp, content = header.request(url, "PUT", body=data,
-                                  headers={"Content-Type": "application/xml",
-                                           "X-Auth-Token": self.auth_token,
-                                           "ACCEPT": "application/xml"})
-=======
         utils.create_user(self.tenant, self.user, str(self.auth_token))
         resp, content = utils.user_update_xml(self.tenant, self.user,
                                               self.auth_token)
->>>>>>> 91f3a868
         resp_val = int(resp['status'])
         content = etree.fromstring(content)
         if resp_val == 500:
@@ -793,22 +779,10 @@
         self.assertEqual(403, resp_val)
 
     def test_user_update_user_disabled_xml(self):
-<<<<<<< HEAD
-        header = httplib2.Http(".cache")
-        url = '%stenants/%s/users/%s' % (URL, self.tenant, self.userdisabled)
-        data = '<?xml version="1.0" encoding="UTF-8"?> \
-                <user xmlns="http://docs.openstack.org/identity/api/v2.0" \
-                email="updatedjoeuser@rackspace.com" />'
-        resp, content = header.request(url, "PUT", body=data,
-                                  headers={"Content-Type": "application/xml",
-                                           "X-Auth-Token": self.auth_token,
-                                           "ACCEPT": "application/xml"})
-=======
         utils.create_user(self.tenant, self.user, str(self.auth_token))
         resp, content = utils.user_update_xml(self.tenant,
                                                self.userdisabled,
                                                self.auth_token)
->>>>>>> 91f3a868
         resp_val = int(resp['status'])
         content = etree.fromstring(content)
         if resp_val == 500:
@@ -833,25 +807,11 @@
         self.assertEqual(409, resp_val)
 
     def test_user_update_email_conflict_xml(self):
-<<<<<<< HEAD
-        header = httplib2.Http(".cache")
-        resp, content = create_user_xml(self.tenant, self.user,
-                                        str(self.auth_token))
-        url = '%stenants/%s/users/%s' % (URL, self.tenant, self.user)
-        data = '<?xml version="1.0" encoding="UTF-8"?> \
-                <user xmlns="http://docs.openstack.org/identity/api/v2.0" \
-                email="joe@rackspace.com" />'
-        resp, content = header.request(url, "PUT", body=data,
-                                headers={"Content-Type": "application/xml",
-                                         "X-Auth-Token": self.auth_token,
-                                         "ACCEPT": "application/xml"})
-=======
         utils.create_user(self.tenant, self.user, str(self.auth_token))
         resp, content = utils.user_update_xml(self.tenant,
                                               self.user,
                                               self.auth_token,
                                               "joe@rackspace.com")
->>>>>>> 91f3a868
         resp_val = int(resp['status'])
         content = etree.fromstring(content)
         if resp_val == 500:
@@ -915,22 +875,10 @@
         self.assertEqual(403, resp_val)
 
     def test_user_update_expired_token_xml(self):
-<<<<<<< HEAD
-        header = httplib2.Http(".cache")
-        url = '%stenants/%s/users/%s' % (URL, self.tenant, self.user)
-        data = '<?xml version="1.0" encoding="UTF-8"?> \
-                <user xmlns="http://docs.openstack.org/identity/api/v2.0" \
-                email="updatedjoeuser@rackspace.com" />'
-        resp, content = header.request(url, "PUT", body=data,
-                                  headers={"Content-Type": "application/xml",
-                                         "X-Auth-Token": self.exp_auth_token,
-                                         "ACCEPT": "application/xml"})
-=======
         utils.create_user(self.tenant, self.user, str(self.auth_token))
         resp, content = utils.user_update_xml(self.tenant,
                                              self.user,
                                              self.exp_auth_token)
->>>>>>> 91f3a868
         resp_val = int(resp['status'])
         content = etree.fromstring(content)
         if resp_val == 500:
@@ -954,22 +902,10 @@
         self.assertEqual(403, resp_val)
 
     def test_user_update_disabled_token_xml(self):
-<<<<<<< HEAD
-        header = httplib2.Http(".cache")
-        url = '%stenants/%s/users/%s' % (URL, self.tenant, self.user)
-        data = '<?xml version="1.0" encoding="UTF-8"?> \
-                <user xmlns="http://docs.openstack.org/identity/api/v2.0" \
-                email="updatedjoeuser@rackspace.com" />'
-        resp, content = header.request(url, "PUT", body=data,
-                                  headers={"Content-Type": "application/xml",
-                                         "X-Auth-Token": self.disabled_token,
-                                         "ACCEPT": "application/xml"})
-=======
         utils.create_user(self.tenant, self.user, str(self.auth_token))
         resp, content = utils.user_update_xml(self.tenant,
                                              self.user,
                                              self.disabled_token)
->>>>>>> 91f3a868
         resp_val = int(resp['status'])
         content = etree.fromstring(content)
         if resp_val == 500:
@@ -993,22 +929,10 @@
         self.assertEqual(404, resp_val)
 
     def test_user_update_invalid_token_xml(self):
-<<<<<<< HEAD
-        header = httplib2.Http(".cache")
-        url = '%stenants/%s/users/%s' % (URL, self.tenant, self.user)
-        data = '<?xml version="1.0" encoding="UTF-8"?> \
-                <user xmlns="http://docs.openstack.org/identity/api/v2.0" \
-                email="updatedjoeuser@rackspace.com" />'
-        resp, content = header.request(url, "PUT", body=data,
-                                  headers={"Content-Type": "application/xml",
-                                           "X-Auth-Token": self.invalid_token,
-                                           "ACCEPT": "application/xml"})
-=======
         utils.create_user(self.tenant, self.user, str(self.auth_token))
         resp, content = utils.user_update_xml(self.tenant,
                                              self.user,
                                              self.invalid_token)
->>>>>>> 91f3a868
         resp_val = int(resp['status'])
         content = etree.fromstring(content)
         if resp_val == 500:
@@ -1032,22 +956,10 @@
         self.assertEqual(401, resp_val)
 
     def test_user_update_missing_token_xml(self):
-<<<<<<< HEAD
-        header = httplib2.Http(".cache")
-        url = '%stenants/%s/users/%s' % (URL, self.tenant, self.user)
-        data = '<?xml version="1.0" encoding="UTF-8"?> \
-                <user xmlns="http://docs.openstack.org/identity/api/v2.0" \
-                email="updatedjoeuser@rackspace.com" />'
-        resp, content = header.request(url, "PUT", body=data,
-                                  headers={"Content-Type": "application/xml",
-                                           "X-Auth-Token": self.missing_token,
-                                           "ACCEPT": "application/xml"})
-=======
         utils.create_user(self.tenant, self.user, str(self.auth_token))
         resp, content = utils.user_update_xml(self.tenant,
                                              self.user,
                                              self.missing_token)
->>>>>>> 91f3a868
         resp_val = int(resp['status'])
         content = etree.fromstring(content)
         if resp_val == 500:
@@ -1076,24 +988,10 @@
         self.assertEqual('p@ssword', content['user']['password'])
 
     def test_user_password_xml(self):
-<<<<<<< HEAD
-        header = httplib2.Http(".cache")
-        resp, content = create_user_xml(self.tenant, self.user,
-                                        str(self.auth_token))
-        url = '%stenants/%s/users/%s/password' % (URL, self.tenant, self.user)
-        data = '<?xml version="1.0" encoding="UTF-8"?> \
-                <user xmlns="http://docs.openstack.org/identity/api/v2.0" \
-                password="p@ssword" />'
-        resp, content = header.request(url, "PUT", body=data,
-                                  headers={"Content-Type": "application/xml",
-                                           "X-Auth-Token": self.auth_token,
-                                           "ACCEPT": "application/xml"})
-=======
         utils.create_user(self.tenant, self.user, str(self.auth_token))
         resp, content = utils.user_password_xml(self.tenant,
                                               self.user,
                                               str(self.auth_token))
->>>>>>> 91f3a868
         resp_val = int(resp['status'])
         content = etree.fromstring(content)
         if resp_val == 500:
@@ -1119,22 +1017,10 @@
         self.assertEqual(403, resp_val)
 
     def test_user_password_user_disabled_xml(self):
-<<<<<<< HEAD
-        header = httplib2.Http(".cache")
-        url = '%stenants/%s/users/%s' % (URL, self.tenant, self.userdisabled)
-        data = '<?xml version="1.0" encoding="UTF-8"?> \
-                <user xmlns="http://docs.openstack.org/identity/api/v2.0" \
-                password="p@ssword" />'
-        resp, content = header.request(url, "PUT", body=data,
-                                  headers={"Content-Type": "application/xml",
-                                           "X-Auth-Token": self.auth_token,
-                                           "ACCEPT": "application/xml"})
-=======
         utils.create_user(self.tenant, self.user, str(self.auth_token))
         resp, content = utils.user_password_xml(self.tenant,
                                                self.userdisabled,
                                                str(self.auth_token))
->>>>>>> 91f3a868
         resp_val = int(resp['status'])
         content = etree.fromstring(content)
         if resp_val == 500:
@@ -1197,22 +1083,10 @@
         self.assertEqual(403, resp_val)
 
     def test_user_password_expired_token_xml(self):
-<<<<<<< HEAD
-        header = httplib2.Http(".cache")
-        url = '%stenants/%s/users/%s/password' % (URL, self.tenant, self.user)
-        data = '<?xml version="1.0" encoding="UTF-8"?> \
-                <user xmlns="http://docs.openstack.org/identity/api/v2.0" \
-                password="p@ssword" />'
-        resp, content = header.request(url, "PUT", body=data,
-                                  headers={"Content-Type": "application/xml",
-                                           "X-Auth-Token": self.exp_auth_token,
-                                           "ACCEPT": "application/xml"})
-=======
         utils.create_user(self.tenant, self.user, str(self.auth_token))
         resp, content = utils.user_password_xml(self.tenant,
                                                self.user,
                                                str(self.exp_auth_token))
->>>>>>> 91f3a868
         resp_val = int(resp['status'])
         content = etree.fromstring(content)
         if resp_val == 500:
@@ -1236,22 +1110,10 @@
         self.assertEqual(403, resp_val)
 
     def test_user_password_disabled_token_xml(self):
-<<<<<<< HEAD
-        header = httplib2.Http(".cache")
-        url = '%stenants/%s/users/%s/password' % (URL, self.tenant, self.user)
-        data = '<?xml version="1.0" encoding="UTF-8"?> \
-                <user xmlns="http://docs.openstack.org/identity/api/v2.0" \
-                password="p@ssword" />'
-        resp, content = header.request(url, "PUT", body=data,
-                                headers={"Content-Type": "application/xml",
-                                         "X-Auth-Token": self.disabled_token,
-                                         "ACCEPT": "application/xml"})
-=======
         utils.create_user(self.tenant, self.user, str(self.auth_token))
         resp, content = utils.user_password_xml(self.tenant,
                                                 self.user,
                                                 str(self.disabled_token))
->>>>>>> 91f3a868
         resp_val = int(resp['status'])
         content = etree.fromstring(content)
         if resp_val == 500:
@@ -1277,22 +1139,10 @@
         self.assertEqual(404, resp_val)
 
     def test_user_password_invalid_token_xml(self):
-<<<<<<< HEAD
-        header = httplib2.Http(".cache")
-        url = '%stenants/%s/users/%s/password' % (URL, self.tenant, self.user)
-        data = '<?xml version="1.0" encoding="UTF-8"?> \
-                <user xmlns="http://docs.openstack.org/identity/api/v2.0" \
-                password="p@ssword" />'
-        resp, content = header.request(url, "PUT", body=data,
-                                  headers={"Content-Type": "application/xml",
-                                           "X-Auth-Token": self.invalid_token,
-                                           "ACCEPT": "application/xml"})
-=======
         utils.create_user(self.tenant, self.user, str(self.auth_token))
         resp, content = utils.user_password_xml(self.tenant,
                                                self.user,
                                                str(self.invalid_token))
->>>>>>> 91f3a868
         resp_val = int(resp['status'])
         content = etree.fromstring(content)
         if resp_val == 500:
@@ -1316,22 +1166,10 @@
         self.assertEqual(401, resp_val)
 
     def test_user_password_missing_token_xml(self):
-<<<<<<< HEAD
-        header = httplib2.Http(".cache")
-        url = '%stenants/%s/users/%s/password' % (URL, self.tenant, self.user)
-        data = '<?xml version="1.0" encoding="UTF-8"?> \
-                <user xmlns="http://docs.openstack.org/identity/api/v2.0" \
-                password="p@ssword" />'
-        resp, content = header.request(url, "PUT", body=data,
-                                  headers={"Content-Type": "application/xml",
-                                           "X-Auth-Token": self.missing_token,
-                                           "ACCEPT": "application/xml"})
-=======
         utils.create_user(self.tenant, self.user, str(self.auth_token))
         resp, content = utils.user_password_xml(self.tenant,
                                                 self.user,
                                                 str(self.missing_token))
->>>>>>> 91f3a868
         resp_val = int(resp['status'])
         content = etree.fromstring(content)
         if resp_val == 500:
@@ -1360,24 +1198,10 @@
         self.assertEqual(True, content['user']['enabled'])
 
     def test_user_enabled_xml(self):
-<<<<<<< HEAD
-        header = httplib2.Http(".cache")
-        resp, content = create_user_xml(self.tenant, self.user,
-                                        str(self.auth_token))
-        url = '%stenants/%s/users/%s/enabled' % (URL, self.tenant, self.user)
-        data = '<?xml version="1.0" encoding="UTF-8"?> \
-                <user xmlns="http://docs.openstack.org/identity/api/v2.0" \
-                enabled="true" />'
-        resp, content = header.request(url, "PUT", body=data,
-                                  headers={"Content-Type": "application/xml",
-                                           "X-Auth-Token": self.auth_token,
-                                           "ACCEPT": "application/xml"})
-=======
         utils.create_user(self.tenant, self.user, str(self.auth_token))
         resp, content = utils.user_enabled_xml(self.tenant,
                                                self.user,
                                                str(self.auth_token))
->>>>>>> 91f3a868
         resp_val = int(resp['status'])
         content = etree.fromstring(content)
         if resp_val == 500:
@@ -1437,7 +1261,7 @@
         resp_val = int(resp['status'])
         content = json.loads(content)
         if resp_val == 500:
-            self.fail('IDM fault')
+            self.fail('Identity Fault')
         elif resp_val == 503:
             self.fail('Service Not Available')
         self.assertEqual(403, resp_val)
@@ -1450,7 +1274,7 @@
         resp_val = int(resp['status'])
         content = etree.fromstring(content)
         if resp_val == 500:
-            self.fail('IDM fault')
+            self.fail('Identity Fault')
         elif resp_val == 503:
             self.fail('Service Not Available')
         self.assertEqual(403, resp_val)
@@ -1470,22 +1294,10 @@
         self.assertEqual(403, resp_val)
 
     def test_user_enabled_expired_token_xml(self):
-<<<<<<< HEAD
-        header = httplib2.Http(".cache")
-        url = '%stenants/%s/users/%s/enabled' % (URL, self.tenant, self.user)
-        data = '<?xml version="1.0" encoding="UTF-8"?> \
-                <user xmlns="http://docs.openstack.org/identity/api/v2.0" \
-                enabled="true" />'
-        resp, content = header.request(url, "PUT", body=data,
-                                headers={"Content-Type": "application/xml",
-                                         "X-Auth-Token": self.exp_auth_token,
-                                         "ACCEPT": "application/xml"})
-=======
         utils.create_user(self.tenant, self.user, str(self.auth_token))
         resp, content = utils.user_enabled_xml(self.tenant,
                                               self.user,
                                               str(self.exp_auth_token))
->>>>>>> 91f3a868
         resp_val = int(resp['status'])
         content = etree.fromstring(content)
         if resp_val == 500:
@@ -1509,22 +1321,10 @@
         self.assertEqual(403, resp_val)
 
     def test_user_enabled_disabled_token_xml(self):
-<<<<<<< HEAD
-        header = httplib2.Http(".cache")
-        url = '%stenants/%s/users/%s/enabled' % (URL, self.tenant, self.user)
-        data = '<?xml version="1.0" encoding="UTF-8"?> \
-                <user xmlns="http://docs.openstack.org/identity/api/v2.0" \
-                enabled="true" />'
-        resp, content = header.request(url, "PUT", body=data,
-                                  headers={"Content-Type": "application/xml",
-                                           "X-Auth-Token": self.disabled_token,
-                                           "ACCEPT": "application/xml"})
-=======
         utils.create_user(self.tenant, self.user, str(self.auth_token))
         resp, content = utils.user_enabled_xml(self.tenant,
                                                self.user,
                                                str(self.disabled_token))
->>>>>>> 91f3a868
         resp_val = int(resp['status'])
         content = etree.fromstring(content)
         if resp_val == 500:
@@ -1548,22 +1348,10 @@
         self.assertEqual(404, resp_val)
 
     def test_user_enabled_invalid_token_xml(self):
-<<<<<<< HEAD
-        header = httplib2.Http(".cache")
-        url = '%stenants/%s/users/%s/enabled' % (URL, self.tenant, self.user)
-        data = '<?xml version="1.0" encoding="UTF-8"?> \
-                <user xmlns="http://docs.openstack.org/identity/api/v2.0" \
-                enabled="true" />'
-        resp, content = header.request(url, "PUT", body=data,
-                                headers={"Content-Type": "application/xml",\
-                                         "X-Auth-Token": self.invalid_token,
-                                         "ACCEPT": "application/xml"})
-=======
         utils.create_user(self.tenant, self.user, str(self.auth_token))
         resp, content = utils.user_enabled_xml(self.tenant,
                                                self.user,
                                                str(self.invalid_token))
->>>>>>> 91f3a868
         resp_val = int(resp['status'])
         content = etree.fromstring(content)
         if resp_val == 500:
@@ -1587,22 +1375,10 @@
         self.assertEqual(401, resp_val)
 
     def test_user_enabled_missing_token_xml(self):
-<<<<<<< HEAD
-        header = httplib2.Http(".cache")
-        url = '%stenants/%s/users/%s/password' % (URL, self.tenant, self.user)
-        data = '<?xml version="1.0" encoding="UTF-8"?> \
-                <user xmlns="http://docs.openstack.org/identity/api/v2.0" \
-                enabled="true" />'
-        resp, content = header.request(url, "PUT", body=data,
-                                  headers={"Content-Type": "application/xml",
-                                           "X-Auth-Token": self.missing_token,
-                                           "ACCEPT": "application/xml"})
-=======
         utils.create_user(self.tenant, self.user, str(self.auth_token))
         resp, content = utils.user_enabled_xml(self.tenant,
                                                self.user,
                                                str(self.missing_token))
->>>>>>> 91f3a868
         resp_val = int(resp['status'])
         content = etree.fromstring(content)
         if resp_val == 500:
@@ -1616,7 +1392,7 @@
 class AddUserTest(UserTest):
 
     def setUp(self):
-        self.token = utils.get_token('joeuser', 'secrete', 'token')
+        self.token = utils.get_token('joeuser', 'secrete', '1234')
         self.tenant = utils.get_another_tenant()
         self.password = utils.get_password()
         self.email = utils.get_email()
@@ -1639,7 +1415,7 @@
                                             str(self.auth_token))
         resp_val = int(resp['status'])
         if resp_val == 500:
-            self.fail('IDM fault')
+            self.fail('Identity Fault')
         elif resp_val == 503:
             self.fail('Service Not Available')
         self.assertEqual(200, resp_val)
@@ -1651,7 +1427,7 @@
                                            str(self.auth_token))
         resp_val = int(resp['status'])
         if resp_val == 500:
-            self.fail('IDM fault')
+            self.fail('Identity Fault')
         elif resp_val == 503:
             self.fail('Service Not Available')
         self.assertEqual(200, resp_val)
@@ -1665,7 +1441,7 @@
 
         resp_val = int(resp['status'])
         if resp_val == 500:
-            self.fail('IDM fault')
+            self.fail('Identity Fault')
         elif resp_val == 503:
             self.fail('Service Not Available')
         self.assertEqual(409, resp_val)
@@ -1678,7 +1454,7 @@
                                            str(self.auth_token))
         resp_val = int(resp['status'])
         if resp_val == 500:
-            self.fail('IDM fault')
+            self.fail('Identity Fault')
         elif resp_val == 503:
             self.fail('Service Not Available')
         self.assertEqual(409, resp_val)
@@ -1690,7 +1466,7 @@
                                             str(self.exp_auth_token))
         resp_val = int(resp['status'])
         if resp_val == 500:
-            self.fail('IDM fault')
+            self.fail('Identity Fault')
         elif resp_val == 503:
             self.fail('Service Not Available')
         self.assertEqual(403, resp_val)
@@ -1702,7 +1478,7 @@
                                             str(self.exp_auth_token))
         resp_val = int(resp['status'])
         if resp_val == 500:
-            self.fail('IDM fault')
+            self.fail('Identity Fault')
         elif resp_val == 503:
             self.fail('Service Not Available')
         self.assertEqual(403, resp_val)
@@ -1714,7 +1490,7 @@
                                             str(self.disabled_token))
         resp_val = int(resp['status'])
         if resp_val == 500:
-            self.fail('IDM fault')
+            self.fail('Identity Fault')
         elif resp_val == 503:
             self.fail('Service Not Available')
         self.assertEqual(403, resp_val)
@@ -1726,7 +1502,7 @@
                                             str(self.disabled_token))
         resp_val = int(resp['status'])
         if resp_val == 500:
-            self.fail('IDM fault')
+            self.fail('Identity Fault')
         elif resp_val == 503:
             self.fail('Service Not Available')
         self.assertEqual(403, resp_val)
@@ -1738,7 +1514,7 @@
                                             str(self.invalid_token))
         resp_val = int(resp['status'])
         if resp_val == 500:
-            self.fail('IDM fault')
+            self.fail('Identity Fault')
         elif resp_val == 503:
             self.fail('Service Not Available')
         self.assertEqual(404, resp_val)
@@ -1750,7 +1526,7 @@
                                             str(self.invalid_token))
         resp_val = int(resp['status'])
         if resp_val == 500:
-            self.fail('IDM fault')
+            self.fail('Identity Fault')
         elif resp_val == 503:
             self.fail('Service Not Available')
         self.assertEqual(404, resp_val)
@@ -1762,7 +1538,7 @@
                                             str(self.missing_token))
         resp_val = int(resp['status'])
         if resp_val == 500:
-            self.fail('IDM fault')
+            self.fail('Identity Fault')
         elif resp_val == 503:
             self.fail('Service Not Available')
         self.assertEqual(401, resp_val)
@@ -1774,7 +1550,7 @@
                                             str(self.missing_token))
         resp_val = int(resp['status'])
         if resp_val == 500:
-            self.fail('IDM fault')
+            self.fail('Identity Fault')
         elif resp_val == 503:
             self.fail('Service Not Available')
         self.assertEqual(401, resp_val)
@@ -1786,7 +1562,7 @@
                                             str(self.auth_token))
         resp_val = int(resp['status'])
         if resp_val == 500:
-            self.fail('IDM fault')
+            self.fail('Identity Fault')
         elif resp_val == 503:
             self.fail('Service Not Available')
         self.assertEqual(403, resp_val)
@@ -1798,7 +1574,7 @@
                                             str(self.auth_token))
         resp_val = int(resp['status'])
         if resp_val == 500:
-            self.fail('IDM fault')
+            self.fail('Identity Fault')
         elif resp_val == 503:
             self.fail('Service Not Available')
         self.assertEqual(403, resp_val)
